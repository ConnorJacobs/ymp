--- conflicted
+++ resolved
@@ -192,12 +192,7 @@
     message: "Installing {wildcards.refname} from {input.tar}"
     input:  tar = lambda wc: icfg.ref[wc.refname],
             refdir = ancient(icfg.dir.references)
-<<<<<<< HEAD
     output: "{:dir.references:}/{refname}/",
-
-=======
-    output: "{:dir.references:}/{refname}"
->>>>>>> 07bbd575
     threads: 1
     shell: """
     tmpdir=$(mktemp -d)
@@ -210,10 +205,7 @@
     """
 ruleorder: get_reference_dir > gunzip
 
-<<<<<<< HEAD
-=======
-
->>>>>>> 07bbd575
+
 ###
 ###  Quality Reports
 ###
